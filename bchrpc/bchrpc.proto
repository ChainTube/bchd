syntax = "proto3";
option go_package="github.com/gcash/bchd/bchrpc/pb";

package pb;
option java_package = "cash.bchd.rpc";

// bchrpc contains a set of RPCs that can be exposed publicly via
// the command line options. This service could be authenticated or
// unauthenticated.
service bchrpc {

    // GetMempoolInfo returns the state of the current mempool.
    rpc GetMempoolInfo(GetMempoolInfoRequest) returns (GetMempoolInfoResponse) {}

    // GetMempool returns information about all transactions currently in the memory pool.
    // Offers an option to return full transactions or just transactions hashes.
    rpc GetMempool(GetMempoolRequest) returns (GetMempoolResponse) {}

    // GetBlockchainInfo returns data about the blockchain including the most recent
    // block hash and height.
    rpc GetBlockchainInfo(GetBlockchainInfoRequest) returns (GetBlockchainInfoResponse) {}

    // GetBlockInfo returns metadata and info for a specified block.
    rpc GetBlockInfo(GetBlockInfoRequest)returns (GetBlockInfoResponse) {}

    // GetBlock returns detailed data for a block.
    rpc GetBlock(GetBlockRequest) returns (GetBlockResponse) {}

    // GetRawBlock returns a block in a serialized format.
    rpc GetRawBlock(GetRawBlockRequest) returns (GetRawBlockResponse) {}

    // GetBlockFilter returns the compact filter (cf) of a block as a Golomb-Rice encoded set.
    //
    // **Requires CfIndex**
    rpc GetBlockFilter(GetBlockFilterRequest) returns (GetBlockFilterResponse) {}

    // GetHeaders takes a block locator object and returns a batch of no more than 2000
    // headers. Upon parsing the block locator, if the server concludes there has been a
    // fork, it will send headers starting at the fork point, or genesis if no blocks in
    // the locator are in the best chain. If the locator is already at the tip no headers
    // will be returned.
    // see: bchd/bchrpc/documentation/wallet_operation.md
    rpc GetHeaders(GetHeadersRequest) returns (GetHeadersResponse) {}

    // GetTransaction returns a transaction given a transaction hash.
    //
    // **Requires TxIndex**
<<<<<<< HEAD
    // **Requires SlpIndex to receive slp input/output metadata,
    //   and TokenMetadata (if include_token_metadata=true in request) **
=======
    // **Requires SlpIndex for slp related information **
>>>>>>> 7fe8d7fa
    rpc GetTransaction(GetTransactionRequest) returns (GetTransactionResponse) {}

    // GetRawTransaction returns a serialized transaction given a transaction hash.
    //
    // **Requires TxIndex**
    rpc GetRawTransaction(GetRawTransactionRequest) returns (GetRawTransactionResponse) {}

    // GetAddressTransactions returns the transactions for the given address. Offers offset,
    // limit, and from block options.
    //
    // **Requires AddressIndex**
<<<<<<< HEAD
    // **Requires SlpIndex to receive slp input/output and TokenMetadata**
=======
    // **Requires SlpIndex for slp related information **
>>>>>>> 7fe8d7fa
    rpc GetAddressTransactions(GetAddressTransactionsRequest) returns (GetAddressTransactionsResponse) {}

    // GetRawAddressTransactions the serialized raw transactions for
    // the given address. Offers offset, limit, and from block options.
    //
    // **Requires AddressIndex**
    rpc GetRawAddressTransactions(GetRawAddressTransactionsRequest) returns (GetRawAddressTransactionsResponse) {}

    // GetAddressUnspentOutputs returns all the unspent transaction outputs
    // for the given address.
    //
    // **Requires AddressIndex**
<<<<<<< HEAD
    // **Requires SlpIndex to receive slp input/output and TokenMetadata**
=======
    // **Requires SlpIndex for slp related information **
>>>>>>> 7fe8d7fa
    rpc GetAddressUnspentOutputs(GetAddressUnspentOutputsRequest) returns (GetAddressUnspentOutputsResponse) {}

    // GetUnspentOutput takes an unspent output in the utxo set and returns
    // the utxo metadata or not found.
    //
<<<<<<< HEAD
    // **Requires SlpIndex to receive slp input/output and TokenMetadata**
=======
    // **Requires SlpIndex for slp related information **
>>>>>>> 7fe8d7fa
    rpc GetUnspentOutput(GetUnspentOutputRequest) returns (GetUnspentOutputResponse) {}

    // GetMerkleProof returns a Merkle (SPV) proof for a specific transaction
    // in the provided block.
    //
    // **Requires TxIndex**
    rpc GetMerkleProof(GetMerkleProofRequest) returns (GetMerkleProofResponse) {}

<<<<<<< HEAD
    // GetTokenMetadata return SLP token metadata
=======
    // GetTokenMetadata return SLP token metadata for one or more tokens.
>>>>>>> 7fe8d7fa
    //
    // **Requires SlpIndex**
    rpc GetTokenMetadata(GetTokenMetadataRequest) returns (GetTokenMetadataResponse) {}

    // GetParsedSlpScript returns marshalled object from parsing an SLP pubKeyScript 
    // using goslp package.  This endpoint does not require SlpIndex.
    rpc GetParsedSlpScript(GetParsedSlpScriptRequest) returns (GetParsedSlpScriptResponse) {}

<<<<<<< HEAD
    // GetTrustedValidation returns SLP validity related information for one or more transactions
    // the client may requests a signed message following a specified message format
    // which may be used in oracle based applications
    //
    // **Requires SlpIndex with additional functionary key setup**
=======
    // GetTrustedValidation returns SLP validity related information for one or more transactions.
    //
    // **Requires SlpIndex**
>>>>>>> 7fe8d7fa
    rpc GetTrustedSlpValidation(GetTrustedSlpValidationRequest) returns (GetTrustedSlpValidationResponse) {}

    // GetBip44HdAddress returns an address associated with a provided xpub, address index, and
    // selecting either internal or external by setting the change boolean.  If SlpIndex is disabled
    // the slpAddress string will be an empty string.
    rpc GetBip44HdAddress(GetBip44HdAddressRequest) returns (GetBip44HdAddressResponse) {}

<<<<<<< HEAD
    // CheckSlpTransaction checks the SLP validity of an unbroadcasted transaction
=======
    // CheckSlpTransaction checks the SLP validity of an unbroadcasted transaction.
>>>>>>> 7fe8d7fa
    rpc CheckSlpTransaction(CheckSlpTransactionRequest) returns (CheckSlpTransactionResponse) {}

    // Submit a transaction to all connected peers.
    rpc SubmitTransaction(SubmitTransactionRequest) returns (SubmitTransactionResponse) {}

    // SubscribeTransactions creates subscription to all relevant transactions based on
    // the subscription filter.
    //
    // This RPC does not use bidirectional streams and therefore can be used
    // with grpc-web. You will need to close and reopen the stream whenever
    // you want to update the subscription filter. If you are not using grpc-web
    // then SubscribeTransactionStream is more appropriate.
    //
    // **Requires TxIndex to receive input metadata**
    // **Requires SlpIndex to receive slp input/output metadata, or TokenMetadata**
    rpc SubscribeTransactions(SubscribeTransactionsRequest) returns (stream TransactionNotification) {}

    // SubscribeTransactionStream subscribes to relevant transactions based on
    // the subscription requests. The parameters to filter transactions on can
    // be updated by sending new SubscribeTransactionsRequest objects on the stream.
    //
    // NOTE: Because this RPC is using bi-directional streaming it cannot be used with
    // grpc-web.
    //
    // **Requires TxIndex to receive input metadata**
    // TODO: Add slp metadata similar to "SubscribeTransactions"
    rpc SubscribeTransactionStream(stream SubscribeTransactionsRequest) returns (stream TransactionNotification) {}

    // SubscribeBlocks creates a subscription for notifications of new blocks being
    // connected to the blockchain or blocks being disconnected.
    rpc SubscribeBlocks(SubscribeBlocksRequest) returns (stream BlockNotification) {}
}


// RPC MESSAGES

message GetMempoolInfoRequest {}
message GetMempoolInfoResponse {
    // The count of transactions in the mempool
    uint32 size = 1;
    // The size in bytes of all transactions in the mempool
    uint32 bytes = 2;
}

message GetMempoolRequest {
    // When `full_transactions` is true, full transaction data is provided
    // instead of just transaction hashes. Default is false.
    bool full_transactions = 1;
}

message GetMempoolResponse {
    message TransactionData {
        // Either one of the two following is provided, depending on the request.
        oneof txids_or_txs {
            // The transaction hash, little-endian.
            bytes transaction_hash = 1;
            // The transaction data.
            Transaction transaction = 2;
        }
    }

    // List of unconfirmed transactions.
    repeated TransactionData transaction_data = 1;
}

message GetBlockchainInfoRequest {}
message GetBlockchainInfoResponse {

    // Bitcoin network types
    enum BitcoinNet {

        // Live public network with monetary value.
        MAINNET  = 0;
        // An isolated environment for automated testing.
        REGTEST  = 1;
        // A public environment where monetary value is agreed to be zero,
        // and some checks for transaction conformity are disabled.
        TESTNET3 = 2;
        // Private testnets for large scale simulations (or stress testing),
        // where a specified list of nodes is used, rather than node discovery.
        SIMNET   = 3;
    }

    // Which network the node is operating on.
    BitcoinNet bitcoin_net = 1;

    // The current number of blocks on the longest chain.
    int32 best_height = 2;
    // The hash of the best (tip) block in the most-work fully-validated chain, little-endian.
    bytes best_block_hash = 3;
    // Threshold for adding new blocks.
    double difficulty = 4;
    // Median time of the last 11 blocks.
    int64 median_time = 5;
    // When `tx_index` is true, the node has full transaction index enabled.
    bool tx_index = 6;
    // When `addr_index` is true, the node has address index enabled and may
    // be used with call related by address.
    bool addr_index =7;
    bool slp_index = 8;
}

message GetBlockInfoRequest {
    oneof hash_or_height {
        // The block hash as a byte array or base64 encoded string, little-endian.
        bytes hash = 1;
        // The block number.
        int32 height = 2;
    }
}
message GetBlockInfoResponse {
    // Marshaled block header data, as well as metadata.
    BlockInfo info = 1;
}

message GetBlockRequest {
    oneof hash_or_height {
        // The block hash as a byte array or base64 encoded string, little-endian.
        bytes hash = 1;
        // The block number.
        int32 height = 2;
    }
    // When `full_transactions` is true, full transactions are returned
    // instead of just hashes. Default is false.
    bool full_transactions = 3;
}
message GetBlockResponse {
    // A marshaled block.
    Block block = 1;
}

message GetRawBlockRequest {
    oneof hash_or_height {
        // The block hash as a byte array or base64 encoded string, little-endian.
        bytes hash = 1;
        // The block number.
        int32 height = 2;
    }
}
message GetRawBlockResponse {
    // Raw block data (with header) serialized according the the bitcoin block protocol.
    bytes block = 1;
}

message GetBlockFilterRequest {
    oneof hash_or_height {
        // The block hash as a byte array or base64 encoded string, little-endian.
        bytes hash = 1;
        // The block number.
        int32 height = 2;
    }
}

message GetBlockFilterResponse {
    // A compact filter matching input outpoints and public key scripts contained
    // in a block (encoded according to BIP158).
    bytes filter = 1;
}

// Request headers using a list of known block hashes.
message GetHeadersRequest {
    // A list of block hashes known to the client (most recent first) which
    // is exponentially sparser toward the genesis block (0), little-endian.
    // Common practice is to include all of the last 10 blocks, and then
    // 9 blocks for each order of ten thereafter.
    repeated bytes block_locator_hashes = 1;
    // hash of the latest desired block header, little-endian; only blocks
    // occurring before the stop will be returned.
    bytes stop_hash = 2;
}
message GetHeadersResponse {
    // List of block headers.
    repeated BlockInfo headers = 1;
}

// Get a transaction from a transaction hash.
message GetTransactionRequest {
    // A transaction hash, little-endian.
    bytes hash = 1;

    bool include_token_metadata = 2;
}
message GetTransactionResponse {
    // A marshaled transaction.
    Transaction transaction = 1;

    TokenMetadata token_metadata = 2;
}

// Get an encoded transaction from a transaction hash.
message GetRawTransactionRequest {
    // A transaction hash, little-endian.
    bytes hash = 1;
}
message GetRawTransactionResponse {
    // Raw transaction in bytes.
    bytes transaction = 1;
}

// Get marshaled transactions related to a specific address.
//
// RECOMMENDED:
// Parameters have been provided to query without creating
//   performance issues on the node or client.
//
// - The number of transactions to skip and fetch allow for iterating
//       over a large set of transactions, if necessary.
//
// - A starting block parameter (either `hash` or `height`)
//       may then be used to filter results to those occurring
//       after a certain time.
//
// This approach will reduce network traffic and response processing
//   for the client, as well as reduce workload on the node.
message GetAddressTransactionsRequest {
    // The address to query transactions, in lowercase cashaddr format.
    // The network prefix is optional (i.e. "cashaddress:").
    string address = 1;

    // The number of confirmed transactions to skip, starting with the oldest first.
    // Does not affect results of unconfirmed transactions.
    uint32 nb_skip = 2;
    // Specify the number of transactions to fetch.
    uint32 nb_fetch = 3;


    oneof start_block {
        // Recommended. Only get transactions after (or within) a
        // starting block identified by hash, little-endian.
        bytes hash = 4;
        // Recommended. Only get transactions after (or within) a
        // starting block identified by block number.
        int32 height = 5;
    }
}
message GetAddressTransactionsResponse {
    // Transactions that have been included in a block.
    repeated Transaction confirmed_transactions = 1;
    // Transactions in mempool which have not been included in a block.
    repeated MempoolTransaction unconfirmed_transactions = 2;
}

// Get encoded transactions related to a specific address.
//
// RECOMMENDED:
// Parameters have been provided to query without creating
//   performance issues on the node or client.
//
// - The number of transactions to skip and fetch allow for iterating
//       over a large set of transactions, if necessary.
//
// - A starting block parameter (either `hash` or `height`)
//       may then be used to filter results to those occurring
//       after a certain time.
//
// This approach will reduce network traffic and response processing
//   for the client, as well as reduce workload on the node.
message GetRawAddressTransactionsRequest {
    // The address to query transactions, in lowercase cashaddr format.
    // The network prefix is optional (i.e. "cashaddress:").
    string address = 1;

    // The number of confirmed transactions to skip, starting with the oldest first.
    // Does not affect results of unconfirmed transactions.
    uint32 nb_skip = 2;
    // Specify the number of transactions to fetch.
    uint32 nb_fetch = 3;

    oneof start_block {
        // Recommended. Only return transactions after some starting block
        // identified by hash, little-endian.
        bytes hash = 4;
        // Recommended. Only return transactions after some starting block
        // identified by block number.
        int32 height = 5;
    }
}
message GetRawAddressTransactionsResponse {
    // Transactions that have been included in a block.
    repeated bytes confirmed_transactions = 1;
    // Transactions in mempool which have not been included in a block.
    repeated bytes unconfirmed_transactions = 2;
}

message GetAddressUnspentOutputsRequest {
    // The address to query transactions, in lowercase cashaddr format.
    // The network identifier is optional (i.e. "cashaddress:").
    string address = 1;
    // When `include_mempool` is true, unconfirmed transactions from mempool
    // are returned. Default is false.
    bool include_mempool = 2;
    bool include_token_metadata = 3;
}
message GetAddressUnspentOutputsResponse {
    // List of unspent outputs.
    repeated UnspentOutput outputs = 1;
    repeated TokenMetadata token_metadata = 2;
}

message GetUnspentOutputRequest {
    // The hash of the transaction, little-endian.
    bytes hash = 1;
    // The number of the output, starting from zero.
    uint32 index = 2;
    // When include_mempool is true, unconfirmed transactions from mempool
    // are returned. Default is false.
    bool include_mempool = 3;
    bool include_token_metadata = 4;
}
message GetUnspentOutputResponse {
    // A reference to the related input.
    Transaction.Input.Outpoint outpoint = 1;
    // Locking script dictating how funds can be spent in the future
    bytes pubkey_script = 2;
    // Amount in satoshi.
    int64 value = 3;
    // When is_coinbase is true, the transaction was the first in a block,
    // created by a miner, and used to pay the block reward
    bool is_coinbase = 4;
    // The index number of the block containing the transaction creating the output.
    int32 block_height = 5;

    SlpToken slp_token = 6;
    TokenMetadata token_metadata = 7;
}

message GetMerkleProofRequest {
    // A transaction hash, little-endian.
    bytes transaction_hash = 1;
}
message GetMerkleProofResponse {
    // Block header information for the corresponding transaction
    BlockInfo block = 1;
    // A list containing the transaction hash, the adjacent leaf transaction hash
    // and the hashes of the highest nodes in the merkle tree not built with the transaction.
    // Proof hashes are ordered following transaction order, or left to right on the merkle tree
    repeated bytes hashes = 2;
    // Binary representing the location of the matching transaction in the full merkle tree,
    // starting with the root (`1`) at position/level 0, where `1` corresponds
    // to a left branch and `01` is a right branch.
    bytes flags = 3;
}

message SubmitTransactionRequest {
    // The encoded transaction.
    bytes transaction = 1;
    bool skip_slp_validity_check = 2;
    repeated SlpRequiredBurn required_slp_burns = 3;
}
message SubmitTransactionResponse {
    // Transaction hash, little-endian.
    bytes hash = 1;
}

message CheckSlpTransactionRequest {
    bytes transaction = 1;
    repeated SlpRequiredBurn required_slp_burns = 2;
}

message CheckSlpTransactionResponse {
    bool is_valid = 1;
}

// Request to subscribe or unsubscribe from a stream of transactions.
message SubscribeTransactionsRequest {
    // Subscribe to a filter. add items to a filter
    TransactionFilter subscribe = 1;
    // Unsubscribe to a filter, remove items from a filter
    TransactionFilter unsubscribe = 2;

    // When include_mempool is true, new unconfirmed transactions from mempool are
    // included apart from the ones confirmed in a block.
    bool include_mempool = 3;

    // When include_in_block is true, transactions are included when they are confirmed.
    // This notification is sent in addition to any requested mempool notifications.
    bool include_in_block = 4;

    // When serialize_tx is true, transactions are serialized using
    // bitcoin protocol encoding. Default is false, transaction will be Marshaled
    // (see `Transaction`, `MempoolTransaction` and `TransactionNotification`)
    bool serialize_tx = 5;
}

// Options to define data structure to be sent by SubscribeBlock stream:
//
//  - BlockInfo (block metadata): `BlockInfo`
//      - SubscribeBlocksRequest {}
//
//  - Marshaled Block (with transaction hashes): `Block`
//      - SubscribeBlocksRequest {
//            full_block = true
//        }
//  - Marshaled Block (with full transaction data): `Block`
//      - SubscribeBlocksRequest {
//            full_block = true
//            full_transactions = true
//        }
//  - Serialized Block acccording to bitcoin protocol encoding: `bytes`
//      - SubscribeBlocksRequest {
//            serialize_block = true
//        }
message SubscribeBlocksRequest {
    // When full_block is true, a complete marshaled block is sent. See `Block`.
    // Default is false, block metadata is sent. See `BlockInfo`.
    bool full_block = 1;

    // When full_transactions is true, provide full transaction info
    // for a marshaled block.
    // Default is false, only the transaction hashes are included for
    // a marshaled block. See `TransactionData`.
    bool full_transactions = 2;

    // When serialize_block is true, blocks are serialized using bitcoin protocol encoding.
    // Default is false, block will be Marshaled (see `BlockInfo` and `BlockNotification`)
    bool serialize_block = 3;
}

message GetTokenMetadataRequest {
    repeated bytes token_ids = 1;
}

message GetTokenMetadataResponse {
    repeated TokenMetadata token_metadata = 1;
}

message GetParsedSlpScriptRequest {
    bytes slp_opreturn_script = 1;
}

message GetParsedSlpScriptResponse {
    string parsing_error = 1;
    bytes token_id = 2;
<<<<<<< HEAD
    SlpVersionType type = 3;
    oneof slp_metadata {
        SlpV1GenesisMetadata v1_genesis = 4;    // NFT1 Group also uses this
        SlpV1MintMetadata v1_mint = 5;          // NFT1 Group also uses this
        SlpV1SendMetadata v1_send = 6;          // NFT1 Group also uses this
        SlpNft1ChildGenesisMetadata nft1_child_genesis = 7;
        SlpNft1ChildSendMetadata nft1_child_send = 8;
=======
    SlpAction slp_action = 3;
    uint32 token_type = 4;
    oneof slp_metadata {
        SlpV1GenesisMetadata v1_genesis = 5;    // NFT1 Group also uses this
        SlpV1MintMetadata v1_mint = 6;          // NFT1 Group also uses this
        SlpV1SendMetadata v1_send = 7;          // NFT1 Group also uses this
        SlpNft1ChildGenesisMetadata nft1_child_genesis = 8;
        SlpNft1ChildSendMetadata nft1_child_send = 9;
>>>>>>> 7fe8d7fa
    }
}

message GetTrustedSlpValidationRequest {
    message Query {
        bytes prev_out_hash = 1;
        uint32 prev_out_vout = 2;
    }
<<<<<<< HEAD
    message Functionary {
        enum MessageType {
            STANDARD = 0;
        }
        enum SignatureType {
            SECP256K1_ECDSA = 0;
            SECP256K1_SCHNORR = 1;
        }
        bytes public_key = 1;
        MessageType type = 2;
        SignatureType sig_type = 3;
    }

    repeated Query queries = 1;
    Functionary functionary_info = 2;
=======
    repeated Query queries = 1;
>>>>>>> 7fe8d7fa
}

message GetTrustedSlpValidationResponse {
    message ValidityResult {
        bytes prev_out_hash = 1;
        uint32 prev_out_vout = 2;
        bytes token_id = 3;
<<<<<<< HEAD
        SlpVersionType slp_version = 4;
        oneof validity_result_type {
            uint64 v1_token_amount = 5;
            bool v1_mint_baton = 6;
        }
        bytes slp_txn_opreturn = 7;

        message FunctionarySignature {
            bytes signature = 1;
            bytes message = 2;
        }
        FunctionarySignature functionary_sig = 8;
    }

    // allows server to respond to a request with multiple
=======
        SlpAction slp_action = 4;
        uint32 token_type = 5;
        oneof validity_result_type {
            uint64 v1_token_amount = 6 [jstype = JS_STRING];
            bool v1_mint_baton = 7;
        }
        bytes slp_txn_opreturn = 8;
    }

>>>>>>> 7fe8d7fa
    repeated ValidityResult results = 1;
}

message GetBip44HdAddressRequest {
    string xpub = 1;
    bool change = 2;
    uint32 address_index = 3;
}

message GetBip44HdAddressResponse {
    bytes pub_key = 1;
    string cash_addr = 2;
    string slp_addr = 3;
}

// NOTIFICATIONS


message BlockNotification {
    // State of the block in relation to the chain.
    enum Type {
        CONNECTED = 0;
        DISCONNECTED = 1;
    }

    // Whether the block is connected to the chain.
    Type type = 1;
    oneof block {
        // Marshaled block header data, as well as metadata stored by the node.
        BlockInfo block_info = 2;
        // A Block.
        Block marshaled_block = 3;
        // Binary block, serialized using bitcoin protocol encoding.
        bytes serialized_block = 4;
    }
}

message TransactionNotification {
    // State of the transaction acceptance.
    enum Type {
        // A transaction in mempool.
        UNCONFIRMED = 0;
        // A transaction in a block.
        CONFIRMED   = 1;
    }

    // Whether or not the transaction has been included in a block.
    Type type = 1;
    oneof transaction {
        // A transaction included in a block.
        Transaction confirmed_transaction = 2;
        // A transaction in mempool.
        MempoolTransaction unconfirmed_transaction = 3;
        // Binary transaction, serialized using bitcoin protocol encoding.
        bytes serialized_transaction = 4;
    }
}


// DATA MESSAGES

// Metadata for identifying and validating a block
message BlockInfo {
    // Identification.

    // The double sha256 hash of the six header fields in the first 80 bytes
    // of the block, when encoded according the bitcoin protocol, little-endian.
    // sha256(sha256(encoded_header))
    bytes hash = 1;
    // The block number, an incremental index for each block mined.
    int32 height = 2;

    // Block header data.

    // A version number to track software/protocol upgrades.
    int32 version = 3;
    // Hash of the previous block, little-endian.
    bytes previous_block = 4;
    // The root of the Merkle Tree built from all transactions in the block, little-endian.
    bytes merkle_root = 5;
    // When mining of the block started, expressed in seconds since 1970-01-01.
    int64 timestamp = 6;
    // Difficulty in Compressed Target Format.
    uint32 bits = 7;
    // A random value that was generated during block mining which happened to
    // result in a computed block hash below the difficulty target at the time.
    uint32 nonce = 8;

    // Metadata.

    // Number of blocks in a chain, including the block itself upon creation.
    int32 confirmations = 9;
    // Difficulty target at time of creation.
    double difficulty = 10;
    // Hash of the next block in this chain, little-endian.
    bytes next_block_hash = 11;
    // Size of the block in bytes.
    int32 size = 12;
    // The median block time of the latest 11 block timestamps.
    int64 median_time = 13;
}

message Block {
    message TransactionData {
        oneof txids_or_txs {
            // Just the transaction hash, little-endian.
            bytes transaction_hash = 1;
            // A marshaled transaction.
            Transaction transaction = 2;
        }
    }
    // Block header data, as well as metadata stored by the node.
    BlockInfo info = 1;
    // List of transactions or transaction hashes.
    repeated TransactionData transaction_data = 2;
}

message Transaction {
    message Input {
        message Outpoint {
            // The hash of the transaction containing the output to be spent, little-endian
            bytes hash = 1;
            // The index of specific output on the transaction.
            uint32 index = 2;
        }
        // The number of the input, starting from zero.
        uint32 index = 1;
        // The related outpoint.
        Outpoint outpoint = 2;
        // An unlocking script asserting a transaction is permitted to spend
        // the Outpoint (UTXO)
        bytes signature_script = 3;
        // As of BIP-68, the sequence number is interpreted as a relative
        // lock-time for the input.
        uint32 sequence = 4;
        // Amount in satoshi.
        int64 value = 5;
        // The pubkey_script of the previous output that is being spent.
        bytes previous_script = 6;
        // The bitcoin addresses associated with this input.
        string address = 7;
        SlpToken slp_token = 8;
    }

    message Output {
        // The number of the output, starting from zero.
        uint32 index = 1;
        // The number of satoshis to be transferred.
        int64 value = 2;
        // The public key script used to pay coins.
        bytes pubkey_script = 3;
        // The bitcoin addresses associated with this output.
        string address = 4;
        // The type of script.
        string script_class = 5;
        // The script expressed in Bitcoin Cash Script.
        string disassembled_script = 6;
        SlpToken slp_token = 7;
    }

    // The double sha256 hash of the encoded transaction, little-endian.
    // sha256(sha256(encoded_transaction))
    bytes hash = 1;
    // The version of the transaction format.
    int32 version = 2;
    // List of inputs.
    repeated Input inputs = 3;
    // List of outputs.
    repeated Output outputs = 4;
    // The block height or timestamp after which this transaction is allowed.
    // If value is greater than 500 million, it is assumed to be an epoch timestamp,
    // otherwise it is treated as a block-height. Default is zero, or lock.
    uint32 lock_time = 5;

    // Metadata

    // The size of the transaction in bytes.
    int32 size = 8;
    // When the transaction was included in a block, in epoch time.
    int64 timestamp = 9;
    // Number of blocks including proof of the transaction, including
    // the block it appeared.
    int32 confirmations = 10;
    // Number of the block containing the transaction.
    int32 block_height = 11;
    // Hash of the block the transaction was recorded in, little-endian.
    bytes block_hash = 12;

    SlpTransactionInfo slp_transaction_info = 13;
}

message MempoolTransaction {
    Transaction transaction = 1;
    // The time when the transaction was added too the pool.
    int64 added_time = 2;
    // The block height when the transaction was added to the pool.
    int32 added_height = 3;
    // The total fee in satoshi the transaction pays.
    int64 fee = 4;
    // The fee in satoshi per kilobyte the transaction pays.
    int64 fee_per_kb = 5;
    // The priority of the transaction when it was added to the pool.
    double starting_priority = 6;
}

message UnspentOutput {
    // A reference to the output given by transaction hash and index.
    Transaction.Input.Outpoint outpoint = 1;
    // The public key script used to pay coins.
    bytes pubkey_script = 2;
    // The amount in satoshis
    int64 value = 3;
    // When is_coinbase is true, the output is the first in the block,
    // a generation transaction, the result of mining.
    bool is_coinbase = 4;
    // The block number containing the UXTO.
    int32 block_height = 5;

    SlpToken slp_token = 6;
}

message TransactionFilter {
    // Filter by address(es)
    repeated string addresses = 1;

    // Filter by output hash and index.
    repeated Transaction.Input.Outpoint outpoints = 2;

    // Filter by data elements contained in pubkey scripts.
    repeated bytes data_elements = 3;

    // Subscribed/Unsubscribe to everything. Other filters
<<<<<<< HEAD
    // will be ignored.    
=======
    // will be ignored.
>>>>>>> 7fe8d7fa
    bool all_transactions = 4;

    // Subscribed/Unsubscribe to everything SLP. Other filters
    // will be ignored, except this filter will be overriden by all_transactions=true
    bool all_slp_transactions = 5;

    // only transactions associated with the included tokenIds
    repeated bytes slp_token_ids = 6;
}

<<<<<<< HEAD
// SLP token info used in transaction inputs / outputs
=======
// SlpToken info used in transaction inputs / outputs
>>>>>>> 7fe8d7fa
//
// WARNING: Some languages (e.g., JavaScript) may not properly handle the 'uint64'
// for large amounts. For this reason, an annotation has been added for JS to
// return a string for the amount field instead of casting uint64 to the JS 'number'
// type. Other languages may require similar treatment.
//
message SlpToken {
    bytes token_id = 1;
    uint64 amount = 2 [jstype = JS_STRING];
    bool is_mint_baton = 3;
    string address = 4;
    uint32 decimals = 5;
<<<<<<< HEAD
}

message SlpTransactionInfo {
    SlpVersionType version_type = 1;
=======
    SlpAction slp_action = 6;
    uint32 token_type = 7;
}

// SlpTransactionInfo is used inside the Transaction message type.
message SlpTransactionInfo {
    SlpAction slp_action = 1;
>>>>>>> 7fe8d7fa
    enum ValidityJudgement {
        UNKNOWN_OR_INVALID = 0;
        VALID = 1;
    }
    ValidityJudgement validity_judgement = 2;
    string parse_error = 3;
    bytes token_id = 4;
    enum BurnFlags {
        BURNED_INPUTS_OUTPUTS_TOO_HIGH = 0;
        BURNED_INPUTS_BAD_OPRETURN = 1;
        BURNED_INPUTS_OTHER_TOKEN = 2;
        BURNED_OUTPUTS_MISSING_BCH_VOUT = 3;
<<<<<<< HEAD
=======
        BURNED_INPUTS_GREATER_THAN_OUTPUTS = 4;
>>>>>>> 7fe8d7fa
    }
    repeated BurnFlags burn_flags = 5;
    oneof tx_metadata {
        SlpV1GenesisMetadata v1_genesis = 6;    // NFT1 Group also uses this
        SlpV1MintMetadata v1_mint = 7;          // NFT1 Group also uses this
        SlpV1SendMetadata v1_send = 8;          // NFT1 Group also uses this
        SlpNft1ChildGenesisMetadata nft1_child_genesis = 9;
        SlpNft1ChildSendMetadata nft1_child_send = 10;
    }
}

<<<<<<< HEAD
=======
// SlpV1GenesisMetadata is used to marshal type 1 and NFT1 Group GENESIS OP_RETURN scriptPubKey
>>>>>>> 7fe8d7fa
message SlpV1GenesisMetadata {
    bytes name = 1;
    bytes ticker = 2;
    bytes document_url = 3;
    bytes document_hash = 4;
    uint32 decimals = 5;
    uint32 mint_baton_vout = 6;
<<<<<<< HEAD
    uint64 mint_amount = 7;
}

message SlpV1MintMetadata {
    uint32 mint_baton_vout = 1;
    uint64 mint_amount = 2;
}

message SlpV1SendMetadata {
    repeated uint64 amounts = 1;
}

=======
    uint64 mint_amount = 7 [jstype = JS_STRING];
}

// SlpV1MintMetadata is used to marshal type 1 MINT OP_RETURN scriptPubKey
message SlpV1MintMetadata {
    uint32 mint_baton_vout = 1;
    uint64 mint_amount = 2 [jstype = JS_STRING];
}

// SlpV1SendMetadata is used to marshal type 1 and NFT1 Group SEND OP_RETURN scriptPubKey
message SlpV1SendMetadata {
    repeated uint64 amounts = 1 [jstype = JS_STRING];
}

// SlpNft1ChildGenesisMetadata is used to marshal NFT1 Child GENESIS OP_RETURN scriptPubKey
>>>>>>> 7fe8d7fa
message SlpNft1ChildGenesisMetadata {
    bytes name = 1;
    bytes ticker = 2;
    bytes document_url = 3;
    bytes document_hash = 4;
    uint32 decimals = 5;
    bytes group_token_id = 6;
}

<<<<<<< HEAD
=======
// SlpNft1ChildSendMetadata is used to marshal NFT1 Child SEND OP_RETURN scriptPubKey
>>>>>>> 7fe8d7fa
message SlpNft1ChildSendMetadata {
    bytes group_token_id = 1;
}

<<<<<<< HEAD
enum SlpVersionType {       // everything except "NON_SLP" could be annotated with burn_flags  
    NON_SLP = 0;            // "NON_SLP" would not be persisted by "--slpindex" option (but would with "--txindex")
    NON_SLP_BURN = 1;       // same as NON_SLP, except the transaction includes burned SLP inputs                       
=======
// SlpAction is used to allow clients to identify the type of slp transaction from this single field.
//
// NOTE: All enum types except for "NON_SLP" may be annotated with one or more BurnFlags.
//
enum SlpAction {
    NON_SLP = 0;
    NON_SLP_BURN = 1;
>>>>>>> 7fe8d7fa
    SLP_PARSE_ERROR = 2;
    SLP_UNSUPPORTED_VERSION = 3;
    SLP_V1_GENESIS = 4;
    SLP_V1_MINT = 5;
    SLP_V1_SEND = 6;
    SLP_NFT1_GROUP_GENESIS = 7;
    SLP_NFT1_GROUP_MINT = 8;
    SLP_NFT1_GROUP_SEND = 9;
    SLP_NFT1_UNIQUE_CHILD_GENESIS = 10;
    SLP_NFT1_UNIQUE_CHILD_SEND = 11;
}

<<<<<<< HEAD
=======
// TokenMetadata is used to marshal metadata about a specific TokenID
message TokenMetadata {
	bytes token_id = 1;
 	uint32 token_type = 2;
	oneof type_metadata {
        TokenMetadataTokenType1 type1 = 3;
        TokenMetadataNFT1Group nft1_group = 4;
        TokenMetadataNFT1Child nft1_child = 5;
    }
}

// TokenMetadataTokenType1 is used to marshal metadata specific to Type 1 token IDs
//
// NOTE: mint baton txid/vout cannot be populated until the transaction has been confirmed
>>>>>>> 7fe8d7fa
message TokenMetadataTokenType1 {
    bytes token_ticker = 1;
	bytes token_name = 2;
	bytes token_document_url = 3;
	bytes token_document_hash = 4;
	uint32 decimals = 5;
<<<<<<< HEAD
    bytes mint_baton_txid = 6;   // txn must be confirmed
    uint32 mint_baton_vout = 7;
}

=======
    bytes mint_baton_txid = 6;
    uint32 mint_baton_vout = 7;
}

// TokenMetadataNFT1Group is used to marshal metadata specific to NFT1 Group token IDs
//
//  NOTE: mint baton txid/vout cannot be populated until the transaction has been confirmed
>>>>>>> 7fe8d7fa
message TokenMetadataNFT1Group {
    bytes token_ticker = 1;
	bytes token_name = 2;
	bytes token_document_url = 3;
	bytes token_document_hash = 4;
	uint32 decimals = 5;
<<<<<<< HEAD
    bytes mint_baton_txid = 6;   // txn must be confirmed
    uint32 mint_baton_vout = 7;
}

=======
    bytes mint_baton_txid = 6;
    uint32 mint_baton_vout = 7;
}

// TokenMetadataNFT1Child is used to marshal metadata specific to NFT1 Child token IDs
//
//  NOTE: group id cannot be populated until the transaction has been confirmed
>>>>>>> 7fe8d7fa
message TokenMetadataNFT1Child {
    bytes token_ticker = 1;
	bytes token_name = 2;
	bytes token_document_url = 3;
	bytes token_document_hash = 4;
    bytes group_id = 5;
}

<<<<<<< HEAD
message TokenMetadata {
	bytes token_id = 1;
 	uint32 token_type = 2;
	oneof type_metadata {
        TokenMetadataTokenType1 type1 = 3;
        TokenMetadataNFT1Group nft1_group = 4;
        TokenMetadataNFT1Child nft1_child = 5;
    }
}

=======
// SlpRequiredBurn is used by clients to allow token burning
>>>>>>> 7fe8d7fa
message SlpRequiredBurn {
    Transaction.Input.Outpoint outpoint = 1;
    bytes token_id = 2;
    uint32 token_type = 3;
    oneof burn_intention {
<<<<<<< HEAD
        uint64 amount = 4;
        bool mint_baton = 5;
=======
        uint64 amount = 4 [jstype = JS_STRING];
        uint32 mint_baton_vout = 5;
>>>>>>> 7fe8d7fa
    }
}<|MERGE_RESOLUTION|>--- conflicted
+++ resolved
@@ -45,12 +45,7 @@
     // GetTransaction returns a transaction given a transaction hash.
     //
     // **Requires TxIndex**
-<<<<<<< HEAD
-    // **Requires SlpIndex to receive slp input/output metadata,
-    //   and TokenMetadata (if include_token_metadata=true in request) **
-=======
     // **Requires SlpIndex for slp related information **
->>>>>>> 7fe8d7fa
     rpc GetTransaction(GetTransactionRequest) returns (GetTransactionResponse) {}
 
     // GetRawTransaction returns a serialized transaction given a transaction hash.
@@ -62,11 +57,7 @@
     // limit, and from block options.
     //
     // **Requires AddressIndex**
-<<<<<<< HEAD
-    // **Requires SlpIndex to receive slp input/output and TokenMetadata**
-=======
     // **Requires SlpIndex for slp related information **
->>>>>>> 7fe8d7fa
     rpc GetAddressTransactions(GetAddressTransactionsRequest) returns (GetAddressTransactionsResponse) {}
 
     // GetRawAddressTransactions the serialized raw transactions for
@@ -79,21 +70,13 @@
     // for the given address.
     //
     // **Requires AddressIndex**
-<<<<<<< HEAD
-    // **Requires SlpIndex to receive slp input/output and TokenMetadata**
-=======
     // **Requires SlpIndex for slp related information **
->>>>>>> 7fe8d7fa
     rpc GetAddressUnspentOutputs(GetAddressUnspentOutputsRequest) returns (GetAddressUnspentOutputsResponse) {}
 
     // GetUnspentOutput takes an unspent output in the utxo set and returns
     // the utxo metadata or not found.
     //
-<<<<<<< HEAD
-    // **Requires SlpIndex to receive slp input/output and TokenMetadata**
-=======
     // **Requires SlpIndex for slp related information **
->>>>>>> 7fe8d7fa
     rpc GetUnspentOutput(GetUnspentOutputRequest) returns (GetUnspentOutputResponse) {}
 
     // GetMerkleProof returns a Merkle (SPV) proof for a specific transaction
@@ -102,11 +85,7 @@
     // **Requires TxIndex**
     rpc GetMerkleProof(GetMerkleProofRequest) returns (GetMerkleProofResponse) {}
 
-<<<<<<< HEAD
-    // GetTokenMetadata return SLP token metadata
-=======
     // GetTokenMetadata return SLP token metadata for one or more tokens.
->>>>>>> 7fe8d7fa
     //
     // **Requires SlpIndex**
     rpc GetTokenMetadata(GetTokenMetadataRequest) returns (GetTokenMetadataResponse) {}
@@ -115,17 +94,9 @@
     // using goslp package.  This endpoint does not require SlpIndex.
     rpc GetParsedSlpScript(GetParsedSlpScriptRequest) returns (GetParsedSlpScriptResponse) {}
 
-<<<<<<< HEAD
-    // GetTrustedValidation returns SLP validity related information for one or more transactions
-    // the client may requests a signed message following a specified message format
-    // which may be used in oracle based applications
-    //
-    // **Requires SlpIndex with additional functionary key setup**
-=======
     // GetTrustedValidation returns SLP validity related information for one or more transactions.
     //
     // **Requires SlpIndex**
->>>>>>> 7fe8d7fa
     rpc GetTrustedSlpValidation(GetTrustedSlpValidationRequest) returns (GetTrustedSlpValidationResponse) {}
 
     // GetBip44HdAddress returns an address associated with a provided xpub, address index, and
@@ -133,11 +104,7 @@
     // the slpAddress string will be an empty string.
     rpc GetBip44HdAddress(GetBip44HdAddressRequest) returns (GetBip44HdAddressResponse) {}
 
-<<<<<<< HEAD
-    // CheckSlpTransaction checks the SLP validity of an unbroadcasted transaction
-=======
     // CheckSlpTransaction checks the SLP validity of an unbroadcasted transaction.
->>>>>>> 7fe8d7fa
     rpc CheckSlpTransaction(CheckSlpTransactionRequest) returns (CheckSlpTransactionResponse) {}
 
     // Submit a transaction to all connected peers.
@@ -571,15 +538,6 @@
 message GetParsedSlpScriptResponse {
     string parsing_error = 1;
     bytes token_id = 2;
-<<<<<<< HEAD
-    SlpVersionType type = 3;
-    oneof slp_metadata {
-        SlpV1GenesisMetadata v1_genesis = 4;    // NFT1 Group also uses this
-        SlpV1MintMetadata v1_mint = 5;          // NFT1 Group also uses this
-        SlpV1SendMetadata v1_send = 6;          // NFT1 Group also uses this
-        SlpNft1ChildGenesisMetadata nft1_child_genesis = 7;
-        SlpNft1ChildSendMetadata nft1_child_send = 8;
-=======
     SlpAction slp_action = 3;
     uint32 token_type = 4;
     oneof slp_metadata {
@@ -588,7 +546,6 @@
         SlpV1SendMetadata v1_send = 7;          // NFT1 Group also uses this
         SlpNft1ChildGenesisMetadata nft1_child_genesis = 8;
         SlpNft1ChildSendMetadata nft1_child_send = 9;
->>>>>>> 7fe8d7fa
     }
 }
 
@@ -597,25 +554,7 @@
         bytes prev_out_hash = 1;
         uint32 prev_out_vout = 2;
     }
-<<<<<<< HEAD
-    message Functionary {
-        enum MessageType {
-            STANDARD = 0;
-        }
-        enum SignatureType {
-            SECP256K1_ECDSA = 0;
-            SECP256K1_SCHNORR = 1;
-        }
-        bytes public_key = 1;
-        MessageType type = 2;
-        SignatureType sig_type = 3;
-    }
-
     repeated Query queries = 1;
-    Functionary functionary_info = 2;
-=======
-    repeated Query queries = 1;
->>>>>>> 7fe8d7fa
 }
 
 message GetTrustedSlpValidationResponse {
@@ -623,23 +562,6 @@
         bytes prev_out_hash = 1;
         uint32 prev_out_vout = 2;
         bytes token_id = 3;
-<<<<<<< HEAD
-        SlpVersionType slp_version = 4;
-        oneof validity_result_type {
-            uint64 v1_token_amount = 5;
-            bool v1_mint_baton = 6;
-        }
-        bytes slp_txn_opreturn = 7;
-
-        message FunctionarySignature {
-            bytes signature = 1;
-            bytes message = 2;
-        }
-        FunctionarySignature functionary_sig = 8;
-    }
-
-    // allows server to respond to a request with multiple
-=======
         SlpAction slp_action = 4;
         uint32 token_type = 5;
         oneof validity_result_type {
@@ -649,7 +571,6 @@
         bytes slp_txn_opreturn = 8;
     }
 
->>>>>>> 7fe8d7fa
     repeated ValidityResult results = 1;
 }
 
@@ -882,11 +803,7 @@
     repeated bytes data_elements = 3;
 
     // Subscribed/Unsubscribe to everything. Other filters
-<<<<<<< HEAD
-    // will be ignored.    
-=======
     // will be ignored.
->>>>>>> 7fe8d7fa
     bool all_transactions = 4;
 
     // Subscribed/Unsubscribe to everything SLP. Other filters
@@ -897,11 +814,7 @@
     repeated bytes slp_token_ids = 6;
 }
 
-<<<<<<< HEAD
-// SLP token info used in transaction inputs / outputs
-=======
 // SlpToken info used in transaction inputs / outputs
->>>>>>> 7fe8d7fa
 //
 // WARNING: Some languages (e.g., JavaScript) may not properly handle the 'uint64'
 // for large amounts. For this reason, an annotation has been added for JS to
@@ -914,12 +827,6 @@
     bool is_mint_baton = 3;
     string address = 4;
     uint32 decimals = 5;
-<<<<<<< HEAD
-}
-
-message SlpTransactionInfo {
-    SlpVersionType version_type = 1;
-=======
     SlpAction slp_action = 6;
     uint32 token_type = 7;
 }
@@ -927,7 +834,6 @@
 // SlpTransactionInfo is used inside the Transaction message type.
 message SlpTransactionInfo {
     SlpAction slp_action = 1;
->>>>>>> 7fe8d7fa
     enum ValidityJudgement {
         UNKNOWN_OR_INVALID = 0;
         VALID = 1;
@@ -940,10 +846,7 @@
         BURNED_INPUTS_BAD_OPRETURN = 1;
         BURNED_INPUTS_OTHER_TOKEN = 2;
         BURNED_OUTPUTS_MISSING_BCH_VOUT = 3;
-<<<<<<< HEAD
-=======
         BURNED_INPUTS_GREATER_THAN_OUTPUTS = 4;
->>>>>>> 7fe8d7fa
     }
     repeated BurnFlags burn_flags = 5;
     oneof tx_metadata {
@@ -955,10 +858,7 @@
     }
 }
 
-<<<<<<< HEAD
-=======
 // SlpV1GenesisMetadata is used to marshal type 1 and NFT1 Group GENESIS OP_RETURN scriptPubKey
->>>>>>> 7fe8d7fa
 message SlpV1GenesisMetadata {
     bytes name = 1;
     bytes ticker = 2;
@@ -966,20 +866,6 @@
     bytes document_hash = 4;
     uint32 decimals = 5;
     uint32 mint_baton_vout = 6;
-<<<<<<< HEAD
-    uint64 mint_amount = 7;
-}
-
-message SlpV1MintMetadata {
-    uint32 mint_baton_vout = 1;
-    uint64 mint_amount = 2;
-}
-
-message SlpV1SendMetadata {
-    repeated uint64 amounts = 1;
-}
-
-=======
     uint64 mint_amount = 7 [jstype = JS_STRING];
 }
 
@@ -995,7 +881,6 @@
 }
 
 // SlpNft1ChildGenesisMetadata is used to marshal NFT1 Child GENESIS OP_RETURN scriptPubKey
->>>>>>> 7fe8d7fa
 message SlpNft1ChildGenesisMetadata {
     bytes name = 1;
     bytes ticker = 2;
@@ -1005,19 +890,11 @@
     bytes group_token_id = 6;
 }
 
-<<<<<<< HEAD
-=======
 // SlpNft1ChildSendMetadata is used to marshal NFT1 Child SEND OP_RETURN scriptPubKey
->>>>>>> 7fe8d7fa
 message SlpNft1ChildSendMetadata {
     bytes group_token_id = 1;
 }
 
-<<<<<<< HEAD
-enum SlpVersionType {       // everything except "NON_SLP" could be annotated with burn_flags  
-    NON_SLP = 0;            // "NON_SLP" would not be persisted by "--slpindex" option (but would with "--txindex")
-    NON_SLP_BURN = 1;       // same as NON_SLP, except the transaction includes burned SLP inputs                       
-=======
 // SlpAction is used to allow clients to identify the type of slp transaction from this single field.
 //
 // NOTE: All enum types except for "NON_SLP" may be annotated with one or more BurnFlags.
@@ -1025,7 +902,6 @@
 enum SlpAction {
     NON_SLP = 0;
     NON_SLP_BURN = 1;
->>>>>>> 7fe8d7fa
     SLP_PARSE_ERROR = 2;
     SLP_UNSUPPORTED_VERSION = 3;
     SLP_V1_GENESIS = 4;
@@ -1038,8 +914,6 @@
     SLP_NFT1_UNIQUE_CHILD_SEND = 11;
 }
 
-<<<<<<< HEAD
-=======
 // TokenMetadata is used to marshal metadata about a specific TokenID
 message TokenMetadata {
 	bytes token_id = 1;
@@ -1054,19 +928,12 @@
 // TokenMetadataTokenType1 is used to marshal metadata specific to Type 1 token IDs
 //
 // NOTE: mint baton txid/vout cannot be populated until the transaction has been confirmed
->>>>>>> 7fe8d7fa
 message TokenMetadataTokenType1 {
     bytes token_ticker = 1;
 	bytes token_name = 2;
 	bytes token_document_url = 3;
 	bytes token_document_hash = 4;
 	uint32 decimals = 5;
-<<<<<<< HEAD
-    bytes mint_baton_txid = 6;   // txn must be confirmed
-    uint32 mint_baton_vout = 7;
-}
-
-=======
     bytes mint_baton_txid = 6;
     uint32 mint_baton_vout = 7;
 }
@@ -1074,19 +941,12 @@
 // TokenMetadataNFT1Group is used to marshal metadata specific to NFT1 Group token IDs
 //
 //  NOTE: mint baton txid/vout cannot be populated until the transaction has been confirmed
->>>>>>> 7fe8d7fa
 message TokenMetadataNFT1Group {
     bytes token_ticker = 1;
 	bytes token_name = 2;
 	bytes token_document_url = 3;
 	bytes token_document_hash = 4;
 	uint32 decimals = 5;
-<<<<<<< HEAD
-    bytes mint_baton_txid = 6;   // txn must be confirmed
-    uint32 mint_baton_vout = 7;
-}
-
-=======
     bytes mint_baton_txid = 6;
     uint32 mint_baton_vout = 7;
 }
@@ -1094,7 +954,6 @@
 // TokenMetadataNFT1Child is used to marshal metadata specific to NFT1 Child token IDs
 //
 //  NOTE: group id cannot be populated until the transaction has been confirmed
->>>>>>> 7fe8d7fa
 message TokenMetadataNFT1Child {
     bytes token_ticker = 1;
 	bytes token_name = 2;
@@ -1103,31 +962,13 @@
     bytes group_id = 5;
 }
 
-<<<<<<< HEAD
-message TokenMetadata {
-	bytes token_id = 1;
- 	uint32 token_type = 2;
-	oneof type_metadata {
-        TokenMetadataTokenType1 type1 = 3;
-        TokenMetadataNFT1Group nft1_group = 4;
-        TokenMetadataNFT1Child nft1_child = 5;
-    }
-}
-
-=======
 // SlpRequiredBurn is used by clients to allow token burning
->>>>>>> 7fe8d7fa
 message SlpRequiredBurn {
     Transaction.Input.Outpoint outpoint = 1;
     bytes token_id = 2;
     uint32 token_type = 3;
     oneof burn_intention {
-<<<<<<< HEAD
-        uint64 amount = 4;
-        bool mint_baton = 5;
-=======
         uint64 amount = 4 [jstype = JS_STRING];
         uint32 mint_baton_vout = 5;
->>>>>>> 7fe8d7fa
     }
 }