--- conflicted
+++ resolved
@@ -10,10 +10,7 @@
 	"github.com/gcash/bchd/txscript"
 	"github.com/gcash/bchd/wire"
 	"github.com/gcash/bchutil"
-<<<<<<< HEAD
-=======
 	"github.com/simpleledgerinc/goslp"
->>>>>>> 7fe8d7fa
 	"github.com/simpleledgerinc/goslp/v1parser"
 	"golang.org/x/crypto/ripemd160"
 )
@@ -246,29 +243,6 @@
 
 	matched := f.matchAll
 
-<<<<<<< HEAD
-	slpMsg, err := v1parser.ParseSLP(tx.MsgTx().TxOut[0].PkScript)
-	if err == nil {
-		if f.matchAllSlp {
-			matched = true
-		} else {
-			var tokenID [32]byte
-			if slpMsg.TransactionType == "SEND" {
-				copy(tokenID[:], slpMsg.Data.(v1parser.SlpSend).TokenID)
-			} else if slpMsg.TransactionType == "MINT" {
-				copy(tokenID[:], slpMsg.Data.(v1parser.SlpMint).TokenID)
-			} else if slpMsg.TransactionType == "GENESIS" {
-				txnHash := tx.Hash().CloneBytes()
-				var txid []byte
-				for i := len(txnHash) - 1; i >= 0; i-- {
-					txid = append(txid, txnHash[i])
-				}
-				copy(tokenID[:], txid)
-			}
-			_, ok := f.slpTokenIds[tokenID]
-			if ok {
-				matched = true
-=======
 	if len(tx.MsgTx().TxOut) > 0 {
 		slpMsg, _ := v1parser.ParseSLP(tx.MsgTx().TxOut[0].PkScript)
 		if slpMsg != nil {
@@ -292,7 +266,6 @@
 				if ok {
 					matched = true
 				}
->>>>>>> 7fe8d7fa
 			}
 		}
 	}
